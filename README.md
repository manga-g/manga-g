--- conflicted
+++ resolved
@@ -1,41 +1,28 @@
-<<<<<<< HEAD
 Manga-G 
- 
- 
-MANGA DEX EDITION
 
+ ### Terminal Manga Program in written in Go
 
-### (FAST Terminal *MangaDex* Program in written in Go)
+![Manga G Logo](manga-g.png "MangaG")
 
-
-
-=======
- Manga-G 
- ### Terminal Manga Program in written in Go
-![Manga G Logo](manga-g.png "MangaG")
->>>>>>> 3f372249
 ## Usage:
 
 run MangaG in terminal with this command
 
 `./MangaG`
 
-Paste a url with a similar structure such as: `https://urasunday.com/title/1749/185053`
+Paste url with a similar structure such as: `https://urasunday.com/title/1749/185053`
 
 ### Requirements to use Manga-G
  - Go Version 1.18 (Should work with previous go versions)
  - git
-<<<<<<< HEAD
  - wget 
  
-=======
 ### If you have Go but NOT 1.18+ then
 
 - Modify the `go.mod` file to your currently installed go base version number
 
-- For example I have go `1.18.1` installed but in the go mod I only need to write `1.18`
+- For example, I have go `1.18.1` installed but in the go mod I only need to write `1.18`
 
->>>>>>> 3f372249
 ### Don't have Go programming language? Let's FIX DAT!
 
 Manual Install (linux) commands
@@ -81,5 +68,4 @@
 
 - project 1 
 - anotha manga thing
-- third thing here
- 
+- third thing here