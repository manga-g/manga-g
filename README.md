--- conflicted
+++ resolved
@@ -1,13 +1,10 @@
  Manga-G 
-<<<<<<< HEAD
-## URASUNDAY BRANCH
- ### (FAST Terminal *UraSunday* Program in written in Go)
-=======
+
+ ### (FAST Terminal *MangaDex* Program in written in Go)
 
 MANGA DEX EDITION
 
  ### (FAST Terminal Manga Dex Program in written in Go)
->>>>>>> 73e683bf
 ## Usage:
 
 run MangaG in terminal with this command
